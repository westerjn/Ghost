--- conflicted
+++ resolved
@@ -699,11 +699,7 @@
         //
         // It is otherwise the same as running `grunt`, but is only used when running Ghost in the `production` env.
         grunt.registerTask('prod', 'Build JS & templates for production',
-<<<<<<< HEAD
-            ['shell:ember:prod', 'uglify:prod']);
-=======
             ['subgrunt:prod', 'uglify:prod', 'master-warn']);
->>>>>>> 6dfca645
 
         // ### Live reload
         // `grunt dev` - build assets on the fly whilst developing
