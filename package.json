{
<<<<<<< HEAD
    "name"        : "ghost",
    "version"     : "0.3.2",
    "description" : "Just a blogging platform.",
    "author"      : "Ghost Foundation",
    "homepage"    : "http://ghost.org",
    "keywords"    : ["ghost", "blog", "cms"],
    "repository"  : {"type": "git", "url": "git://github.com/TryGhost/Ghost.git"},
    "private"     : true,
    "licenses"    : [
        {
            "type": "MIT",
            "url": "https://raw.github.com/TryGhost/Ghost/master/LICENSE"
        }
    ],
=======
    "name": "ghost",
    "version": "0.3.3",
    "private": true,
>>>>>>> e100ef40
    "scripts": {
        "start": "node index",
        "test": "grunt validate --verbose"
    },
    "engines": {
        "node": ">=0.10.* <0.11.4"
    },
    "engineStrict": true,
    "dependencies": {
        "express": "3.3.4",
        "express-hbs": "0.2.2",
        "connect-slashes": "0.0.10",
        "node-polyglot": "0.2.1",
        "moment": "2.1.0",
        "underscore": "1.5.1",
        "showdown": "0.3.1",
        "sqlite3": "2.1.16",
        "bookshelf": "0.5.7",
        "knex": "0.4.11",
        "when": "2.2.1",
        "bcrypt-nodejs": "0.0.3",
        "node-uuid": "1.4.0",
        "colors": "0.6.1",
        "semver": "2.1.0",
        "fs-extra": "0.6.3",
        "downsize": "0.0.2",
        "validator": "1.4.0",
        "rss": "0.2.0",
        "nodemailer": "0.5.2"
    },
    "optionalDependencies": {
        "mysql": "2.0.0-alpha9"
    },
    "devDependencies": {
        "grunt": "~0.4.1",
        "grunt-jslint": "~1.0.0",
        "grunt-shell": "~0.3.1",
        "grunt-contrib-sass": "~0.4.1",
        "grunt-contrib-handlebars": "~0.5.10",
        "grunt-contrib-watch": "~0.5.1",
        "grunt-bump": "~0.0.11",
        "grunt-contrib-clean": "~0.5.0",
        "grunt-contrib-copy": "~0.4.1",
        "grunt-contrib-compress": "~0.5.2",
        "grunt-contrib-concat": "~0.3.0",
        "grunt-contrib-uglify": "~0.2.4",
        "grunt-groc": "~0.3.0",
        "grunt-mocha-cli": "~1.0.6",
        "grunt-express-server": "~0.4.2",
        "grunt-open": "~0.2.2",
        "matchdep": "~0.1.2",
        "sinon": "~1.7.3",
        "should": "~1.2.2",
        "mocha": "~1.12.0"
    }
}<|MERGE_RESOLUTION|>--- conflicted
+++ resolved
@@ -1,7 +1,6 @@
 {
-<<<<<<< HEAD
     "name"        : "ghost",
-    "version"     : "0.3.2",
+    "version"     : "0.3.3",
     "description" : "Just a blogging platform.",
     "author"      : "Ghost Foundation",
     "homepage"    : "http://ghost.org",
@@ -14,11 +13,6 @@
             "url": "https://raw.github.com/TryGhost/Ghost/master/LICENSE"
         }
     ],
-=======
-    "name": "ghost",
-    "version": "0.3.3",
-    "private": true,
->>>>>>> e100ef40
     "scripts": {
         "start": "node index",
         "test": "grunt validate --verbose"
