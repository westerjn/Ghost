/*globals describe, beforeEach, it*/
var testUtils = require('./testUtils'),
    should = require('should'),
    sinon = require('sinon'),
    when = require('when'),
    fs = require('fs-extra'),
<<<<<<< HEAD
=======

    // Stuff we are testing
    admin = require('../../server/controllers/admin');
>>>>>>> 3823d10c

    // Stuff we are testing
    admin = require('../../server/controllers/admin');
describe('Admin Controller', function() {
    describe('uploader', function() {

        var req;
        var res;

        beforeEach(function() {
            req = {
                    files: {
                        uploadimage: {
                            path: "/tmp/TMPFILEID"
                        }
                    }
                };

            res = {
                send: function(){}
            };
        });

        describe('can not upload invalid file', function() {
            it('should return 404 for invalid file type', function() {
                res.send = sinon.stub();
                req.files.uploadimage.name = "INVALID.FILE";
                admin.uploader(req, res);
                res.send.calledOnce.should.be.true;
                res.send.args[0][0].should.equal(404);
                res.send.args[0][1].should.equal('Invalid filetype');
            });
        });

<<<<<<< HEAD
=======

>>>>>>> 3823d10c
        describe('valid file', function() {

            var clock;

            beforeEach(function() {
                req.files.uploadimage.name = "IMAGE.jpg";
                sinon.stub(fs, 'mkdirs').yields();
                sinon.stub(fs, 'copy').yields();
                sinon.stub(fs, 'exists').yields(false);
            });

            afterEach(function() {
                fs.mkdirs.restore();
                fs.copy.restore();
                fs.exists.restore();
                clock.restore();
            });

            it('can upload jpg', function(done) {
                clock = sinon.useFakeTimers(42);
                sinon.stub(res, 'send', function(data) {
                    data.should.not.equal(404);
                    return done();
                });

                admin.uploader(req, res);
            });

            it('can upload png', function(done) {
                req.files.uploadimage.name = "IMAGE.png";
                clock = sinon.useFakeTimers(42);
                sinon.stub(res, 'send', function(data) {
                    data.should.not.equal(404);
                    return done();
                });

                admin.uploader(req, res);
            });

            it('can upload gif', function(done) {
                req.files.uploadimage.name = "IMAGE.gif";
                clock = sinon.useFakeTimers(42);
                sinon.stub(res, 'send', function(data) {
                    data.should.not.equal(404);
                    return done();
                });

                admin.uploader(req, res);
            });

            it('should send correct path to image when today is in Sep 2013', function(done) {
                clock = sinon.useFakeTimers(1378585460681); // Sat Sep 07 2013 21:24:20 GMT+0100 (BST)
                sinon.stub(res, 'send', function(data) {
                    data.should.equal('/content/images/2013/Sep/IMAGE.jpg');
                    return done();
                });

                return admin.uploader(req, res);
            });

            it('should send correct path to image when today is in Jan 2014', function(done) {
                clock = sinon.useFakeTimers(1388707200000); // Wed Jan 03 2014 00:00:00 GMT+0000 (GMT)
                sinon.stub(res, 'send', function(data) {
                    data.should.equal('/content/images/2014/Jan/IMAGE.jpg');
                    return done();
                });

                admin.uploader(req, res);
            });

            it('can upload two different images with the same name without overwriting the first', function(done) {
                clock = sinon.useFakeTimers(1378634224614); // Sun Sep 08 2013 10:57:04 GMT+0100 (BST)
                fs.exists.withArgs('content/images/2013/Sep/IMAGE.jpg').yields(true);
                fs.exists.withArgs('content/images/2013/Sep/IMAGE-1.jpg').yields(false);

                sinon.stub(res, 'send', function(data) {
                    data.should.equal('/content/images/2013/Sep/IMAGE-1.jpg');
                    return done();
                });

                return admin.uploader(req, res);
            });

            it('can upload five different images with the same name without overwriting the first', function(done) {
                clock = sinon.useFakeTimers(1378634224614); // Sun Sep 08 2013 10:57:04 GMT+0100 (BST)
                fs.exists.withArgs('content/images/2013/Sep/IMAGE.jpg').yields(true);
                fs.exists.withArgs('content/images/2013/Sep/IMAGE-1.jpg').yields(true);
                fs.exists.withArgs('content/images/2013/Sep/IMAGE-2.jpg').yields(true);
                fs.exists.withArgs('content/images/2013/Sep/IMAGE-3.jpg').yields(true);
                fs.exists.withArgs('content/images/2013/Sep/IMAGE-4.jpg').yields(false);

                sinon.stub(res, 'send', function(data) {
                    data.should.equal('/content/images/2013/Sep/IMAGE-4.jpg');
                    return done();
                });

                return admin.uploader(req, res);
            });
        });
    });
});
<|MERGE_RESOLUTION|>--- conflicted
+++ resolved
@@ -4,12 +4,6 @@
     sinon = require('sinon'),
     when = require('when'),
     fs = require('fs-extra'),
-<<<<<<< HEAD
-=======
-
-    // Stuff we are testing
-    admin = require('../../server/controllers/admin');
->>>>>>> 3823d10c
 
     // Stuff we are testing
     admin = require('../../server/controllers/admin');
@@ -44,10 +38,7 @@
             });
         });
 
-<<<<<<< HEAD
-=======
 
->>>>>>> 3823d10c
         describe('valid file', function() {
 
             var clock;
