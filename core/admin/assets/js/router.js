/*global window, document, Ghost, Backbone, $, _ */
(function () {

    "use strict";

    Ghost.Router = Backbone.Router.extend({

        routes: {
<<<<<<< HEAD
            '': 'dashboard',
            'content/': 'blog',
            'editor': 'editor',
            'editor/': 'editor',
            'editor/:id': 'editor'
=======
            'content/'         : 'blog',
            'settings/'        : 'settings',
            'settings(/:pane)' : 'settings',
            'editor/'          : 'editor',
            'editor(/:id)'     : 'editor'
>>>>>>> e2b3c40a
        },
        dashboard: function () {
            var widgets = new Ghost.Collections.Widgets();

            widgets.add({
                title: "LINZ, AUSTRIA",
                name: "time",
                author: "Matthew Harrison-Jones",
                applicationID: "com.ghost.time",
                content: {
                    template: 'custom/time',
                    data: {
                        day: "Today",
                        weather: "12",
                        time: "12:42PM",
                        date: "Monday / March 5 / 2013"
                    }
                },
                settings: {
                    settingsPane: true,
                    options: [{
                        title: "Timezone",
                        value: "GMT"
                    }]
                }
            });

            widgets.add({
                title: "Ghost",
                name: "image",
                author: "Matthew Harrison-Jones",
                applicationID: "com.ghost.image",
                size: "2x1",
                content: {
                    template: 'default/blank'
                },
                settings: {
                    settingsPane: true
                }
            });

            widgets.add({
                title: "Upcoming Posts",
                name: "posts",
                author: "Matthew Harrison-Jones",
                applicationID: "com.ghost.posts",
                content: {
                    template: 'custom/upcoming-posts',
                    data: {
                        ready: 9,
                        pending: 4,
                        draft: 1
                    }
                },
                settings: {
                    settingsPane: true
                }
            });

            widgets.add({
                title: "Unique Visitors (7 days)",
                name: "stats",
                author: "Matthew Harrison-Jones",
                applicationID: "com.ghost.stats",
                size: "2x2",
                content: {
                    template: 'default/number',
                    data: {
                        number: {
                            count: "293,051",
                            sub: {
                                value: "+14%",
                                dir: "up",
                                item: "",
                                period: "in the last 7 days"
                            }
                        }
                    }
                },
                settings: {
                    settingsPane: true
                }
            });

            widgets.add({
                title: "Facebook Likes",
                name: "facebook",
                author: "Matthew Harrison-Jones",
                applicationID: "com.ghost.facebook",
                content: {
                    template: 'default/number',
                    data: {
                        number: {
                            count: "12,329",
                            sub: {
                                value: "-3",
                                dir: "down",
                                item: "likes",
                                period: "today"
                            }
                        }
                    }
                },
                settings: {
                    settingsPane: true
                }
            });

            widgets.add({
                title: "Google Plus",
                name: "gplus",
                author: "Matthew Harrison-Jones",
                applicationID: "com.ghost.gplus",
                content: {
                    template: 'default/number',
                    data: {
                        number: {
                            count: "4,103",
                            sub: {
                                item: "have you in circles"
                            }
                        }
                    }
                },
                settings: {
                    settingsPane: true
                }
            });

            widgets.add({
                title: "Twitter",
                name: "twitter",
                author: "Matthew Harrison-Jones",
                applicationID: "com.ghost.twitter",
                content: {
                    template: 'default/blank'
                },
                settings: {
                    settingsPane: true,
                    enabled: true,
                    options: [
                        {
                            title: "Account",
                            value: "@JohnONolan"
                        },
                        {
                            title: "Display",
                            value: "Last Tweets"
                        },
                        {
                            title: "Quantity",
                            value: 6
                        }
                    ]
                }
            });

            widgets.add({
                title: "Campaign Monitor",
                name: "campaignmonitor",
                author: "Matthew Harrison-Jones",
                applicationID: "com.ghost.campaignmonitor",
                content: {
                    template: 'default/number',
                    data: {
                        number: {
                            count: "5,693",
                            sub: {
                                value: "+63",
                                dir: "up",
                                item: "subscribers",
                                period: "this week"
                            }
                        }
                    }
                },
                settings: {
                    settingsPane: true
                }
            });

            widgets.add({
                title: "Most Popular Posts",
                name: "popular",
                author: "Matthew Harrison-Jones",
                applicationID: "com.ghost.popular",
                size: "1x2",
                content: {
                    template: 'custom/popular-posts',
                    data: {
                        posts: [
                            {
                                title: "The Night of The Headless Horseman Part II",
                                time: "Yesterday",
                                count: "3,128"
                            },
                            {
                                title: "Latin Script & Why it's Particularly Boring to Read",
                                time: "Wednesday",
                                count: "1,345"
                            },
                            {
                                title: "59 Signs Your Cat and/or Dog Might be Planning To Kill You",
                                time: "Tuesday",
                                count: "824"
                            },
                            {
                                title: "A Love Letter to Emma Stone",
                                time: "Today",
                                count: "293"
                            },
                            {
                                title: "Lorem Ipsum Dolor Sit Amet & Other Funny Moments",
                                time: "Yesterday",
                                count: "124"
                            },
                            {
                                title: "Matt Does Git",
                                time: "Thursday",
                                count: "100"
                            }
                        ]
                    }
                }
            });

            widgets.add({
                title: "Posts This Week (Out Of 20)",
                name: "postsWeek",
                author: "Matthew Harrison-Jones",
                applicationID: "com.ghost.postsWeek",
                content: {
                    template: 'default/blank'
                }
            });

            widgets.add({
                title: "Your RSS News Feed",
                name: "rss",
                author: "Matthew Harrison-Jones",
                applicationID: "com.ghost.rss",
                size: "2x2",
                content: {
                    template: 'default/blank'
                },
                settings: {
                    settingsPane: true
                }
            });

            widgets.add({
                title: "Instagram",
                name: "instagram",
                author: "Matthew Harrison-Jones",
                applicationID: "com.ghost.instagram",
                content: {
                    template: 'custom/instagram',
                    data: {
                        image: "http://f.cl.ly/items/303f3y1n3I2L1F10343E/instagram.jpg"
                    }
                },
                settings: {
                    settingsPane: true,
                    options: [{
                        title: "Account",
                        value: "@JohnONolan"
                    }]
                }
            });

            widgets.add({
                title: "Klout",
                name: "klout",
                author: "Matthew Harrison-Jones",
                applicationID: "com.ghost.klout",
                content: {
                    template: 'default/number',
                    data: {
                        number: {
                            count: "64.23",
                            sub: {
                                value: "-0.42",
                                dir: "down",
                                item: "",
                                period: "in the last 30 days"
                            }
                        }
                    }
                },
                settings: {
                    settingsPane: true
                }
            });

            widgets.add({
                title: "Bounce Rate",
                name: "bounce",
                author: "Matthew Harrison-Jones",
                applicationID: "com.ghost.bounce",
                content: {
                    template: 'default/number',
                    data: {
                        number: {
                            count: "40.21%",
                            sub: {
                                value: "-2.53%",
                                dir: "up",
                                item: "",
                                period: "in the last month"
                            }
                        }
                    }
                },
                settings: {
                    settingsPane: true
                }
            });

            widgets.add({
                title: "Average Time On Site",
                name: "avgTime",
                author: "Matthew Harrison-Jones",
                applicationID: "com.ghost.avgTime",
                content: {
                    template: 'default/number',
                    data: {
                        number: {
                            count: "2m 16s",
                            sub: {
                                value: "+31.4%",
                                dir: "up",
                                item: "",
                                period: "in the last month"
                            }
                        }
                    }
                },
                settings: {
                    settingsPane: true
                }
            });

            widgets.add({
                title: "Last.fm",
                name: "lastfm",
                author: "Matthew Harrison-Jones",
                applicationID: "com.ghost.lastfm",
                content: {
                    template: 'custom/lastfm',
                    data: {
                        cover: "http://f.cl.ly/items/0p0r3T3v3M0R0H1k1p0S/imagine_dragons.png",
                        artist: "Imagine Dragons",
                        title: "On Top of The World"
                    }
                },
                settings: {
                    settingsPane: true
                }
            });

            widgets.add({
                title: "Post Ideas",
                name: "ideas",
                author: "Matthew Harrison-Jones",
                applicationID: "com.ghost.ideas",
                size: "2x1",
                content: {
                    template: 'custom/post-ideas'
                },
                settings: {
                    settingsPane: true
                }
            });

            widgets.add({
                title: "Twitter",
                name: "tweets",
                author: "Matthew Harrison-Jones",
                applicationID: "com.ghost.tweets",
                content: {
                    template: 'custom/tweets',
                    data: {
                        avatar: "http://f.cl.ly/items/1A1S0D3T3p1g1B2Z3J0u/ghost_twitter.jpeg",
                        name: "Ghost",
                        handle: "@TryGhost",
                        tweet: "If you're exploring the <a href='#'>@twitterapi</a>, be sure and bring the new field guide along. <a href='#'>dev.twitter.com/blog/...</a>",
                        time: "3 May 12"
                    }
                },
                settings: {
                    settingsPane: true
                }
            });

            widgets.add({
                title: "Backups",
                name: "backups",
                author: "Matthew Harrison-Jones",
                applicationID: "com.ghost.backups",
                content: {
                    template: 'default/blank'
                },
                settings: {
                    settingsPane: true
                }
            });





            //widgets.fetch().then(function () {
            Ghost.currentView = new Ghost.Views.Dashboard({ el: '#main', collection: widgets });
            //});
        },

        blog: function () {
            var posts = new Ghost.Collections.Posts();
            posts.fetch({ data: { status: 'all' } }).then(function () {
                Ghost.currentView = new Ghost.Views.Blog({ el: '#main', collection: posts });
            });
        },

        settings: function (pane) {
            var settings = new Ghost.Models.Settings();
            settings.fetch().then(function () {
                Ghost.currentView = new Ghost.Views.Settings({ el: '#main', model: settings, pane: pane });
            });
        },

        editor: function (id) {
            var post = new Ghost.Models.Post();
            post.urlRoot = Ghost.settings.apiRoot + '/posts';
            if (id) {
                post.id = id;
                post.fetch().then(function () {
                    Ghost.currentView = new Ghost.Views.Editor({ el: '#main', model: post });
                });
            } else {
                Ghost.currentView = new Ghost.Views.Editor({ el: '#main', model: post });
            }
        }

    });

}());<|MERGE_RESOLUTION|>--- conflicted
+++ resolved
@@ -6,20 +6,41 @@
     Ghost.Router = Backbone.Router.extend({
 
         routes: {
-<<<<<<< HEAD
-            '': 'dashboard',
-            'content/': 'blog',
-            'editor': 'editor',
-            'editor/': 'editor',
-            'editor/:id': 'editor'
-=======
+            ''                 : 'dashboard',
             'content/'         : 'blog',
             'settings/'        : 'settings',
             'settings(/:pane)' : 'settings',
             'editor/'          : 'editor',
             'editor(/:id)'     : 'editor'
->>>>>>> e2b3c40a
         },
+
+        blog: function () {
+            var posts = new Ghost.Collections.Posts();
+            posts.fetch({ data: { status: 'all' } }).then(function () {
+                Ghost.currentView = new Ghost.Views.Blog({ el: '#main', collection: posts });
+            });
+        },
+
+        settings: function (pane) {
+            var settings = new Ghost.Models.Settings();
+            settings.fetch().then(function () {
+                Ghost.currentView = new Ghost.Views.Settings({ el: '#main', model: settings, pane: pane });
+            });
+        },
+
+        editor: function (id) {
+            var post = new Ghost.Models.Post();
+            post.urlRoot = Ghost.settings.apiRoot + '/posts';
+            if (id) {
+                post.id = id;
+                post.fetch().then(function () {
+                    Ghost.currentView = new Ghost.Views.Editor({ el: '#main', model: post });
+                });
+            } else {
+                Ghost.currentView = new Ghost.Views.Editor({ el: '#main', model: post });
+            }
+        },
+
         dashboard: function () {
             var widgets = new Ghost.Collections.Widgets();
 
@@ -426,42 +447,9 @@
                 }
             });
 
-
-
-
-
             //widgets.fetch().then(function () {
             Ghost.currentView = new Ghost.Views.Dashboard({ el: '#main', collection: widgets });
             //});
-        },
-
-        blog: function () {
-            var posts = new Ghost.Collections.Posts();
-            posts.fetch({ data: { status: 'all' } }).then(function () {
-                Ghost.currentView = new Ghost.Views.Blog({ el: '#main', collection: posts });
-            });
-        },
-
-        settings: function (pane) {
-            var settings = new Ghost.Models.Settings();
-            settings.fetch().then(function () {
-                Ghost.currentView = new Ghost.Views.Settings({ el: '#main', model: settings, pane: pane });
-            });
-        },
-
-        editor: function (id) {
-            var post = new Ghost.Models.Post();
-            post.urlRoot = Ghost.settings.apiRoot + '/posts';
-            if (id) {
-                post.id = id;
-                post.fetch().then(function () {
-                    Ghost.currentView = new Ghost.Views.Editor({ el: '#main', model: post });
-                });
-            } else {
-                Ghost.currentView = new Ghost.Views.Editor({ el: '#main', model: post });
-            }
         }
-
     });
-
 }());